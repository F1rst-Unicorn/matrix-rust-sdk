// Copyright 2020 The Matrix.org Foundation C.I.C.
//
// Licensed under the Apache License, Version 2.0 (the "License");
// you may not use this file except in compliance with the License.
// You may obtain a copy of the License at
//
//     http://www.apache.org/licenses/LICENSE-2.0
//
// Unless required by applicable law or agreed to in writing, software
// distributed under the License is distributed on an "AS IS" BASIS,
// WITHOUT WARRANTIES OR CONDITIONS OF ANY KIND, either express or implied.
// See the License for the specific language governing permissions and
// limitations under the License.

use std::{
    collections::BTreeMap,
    convert::{TryFrom, TryInto},
    fmt, mem,
    sync::Arc,
};

use olm_rs::{
    errors::OlmGroupSessionError, inbound_group_session::OlmInboundGroupSession, PicklingMode,
};
use serde::{Deserialize, Serialize};
use serde_json::Value;
use zeroize::Zeroizing;

pub use olm_rs::{
    account::IdentityKeys,
    session::{OlmMessage, PreKeyMessage},
    utility::OlmUtility,
};

use matrix_sdk_common::{
    deserialized_responses::events::SyncMessageEvent,
    events::{
        forwarded_room_key::ForwardedRoomKeyToDeviceEventContent,
<<<<<<< HEAD
        room::encrypted::EncryptedEventContent, AnySyncMessageEvent,
=======
        room::{encrypted::EncryptedEventContent, history_visibility::HistoryVisibility},
        AnySyncRoomEvent, SyncMessageEvent,
>>>>>>> cb91aa76
    },
    identifiers::{DeviceKeyAlgorithm, EventEncryptionAlgorithm, RoomId},
    locks::Mutex,
    Raw,
};

use super::{ExportedGroupSessionKey, ExportedRoomKey, GroupSessionKey};
use crate::error::{EventError, MegolmResult};

// TODO add creation times to the inbound grop sessions so we can export
// sessions that were created between some time period, this should only be set
// for non-imported sessoins.

/// Inbound group session.
///
/// Inbound group sessions are used to exchange room messages between a group of
/// participants. Inbound group sessions are used to decrypt the room messages.
#[derive(Clone)]
pub struct InboundGroupSession {
    inner: Arc<Mutex<OlmInboundGroupSession>>,
    history_visibility: Arc<Option<HistoryVisibility>>,
    session_id: Arc<str>,
    first_known_index: u32,
    pub(crate) sender_key: Arc<str>,
    pub(crate) signing_keys: Arc<BTreeMap<DeviceKeyAlgorithm, String>>,
    pub(crate) room_id: Arc<RoomId>,
    forwarding_chains: Arc<Vec<String>>,
    imported: Arc<bool>,
}

impl InboundGroupSession {
    /// Create a new inbound group session for the given room.
    ///
    /// These sessions are used to decrypt room messages.
    ///
    /// # Arguments
    ///
    /// * `sender_key` - The public curve25519 key of the account that
    /// sent us the session
    ///
    /// * `signing_keys` - The public ed25519 key of the account that
    /// sent us the session.
    ///
    /// * `room_id` - The id of the room that the session is used in.
    ///
    /// * `session_key` - The private session key that is used to decrypt
    /// messages.
    pub(crate) fn new(
        sender_key: &str,
        signing_key: &str,
        room_id: &RoomId,
        session_key: GroupSessionKey,
        history_visibility: Option<HistoryVisibility>,
    ) -> Result<Self, OlmGroupSessionError> {
        let session = OlmInboundGroupSession::new(&session_key.0)?;
        let session_id = session.session_id();
        let first_known_index = session.first_known_index();

        let mut keys: BTreeMap<DeviceKeyAlgorithm, String> = BTreeMap::new();
        keys.insert(DeviceKeyAlgorithm::Ed25519, signing_key.to_owned());

        Ok(InboundGroupSession {
            inner: Arc::new(Mutex::new(session)),
            session_id: session_id.into(),
            history_visibility: history_visibility.into(),
            sender_key: sender_key.to_owned().into(),
            first_known_index,
            signing_keys: keys.into(),
            room_id: room_id.clone().into(),
            forwarding_chains: Vec::new().into(),
            imported: false.into(),
        })
    }

    /// Create a InboundGroupSession from an exported version of the group
    /// session.
    ///
    /// Most notably this can be called with an `ExportedRoomKey` from a
    /// previous [`export()`] call.
    ///
    ///
    /// [`export()`]: #method.export
    pub fn from_export(
        exported_session: impl Into<ExportedRoomKey>,
    ) -> Result<Self, OlmGroupSessionError> {
        Self::try_from(exported_session.into())
    }

    /// Create a new inbound group session from a forwarded room key content.
    ///
    /// # Arguments
    ///
    /// * `sender_key` - The public curve25519 key of the account that
    /// sent us the session
    ///
    /// * `content` - A forwarded room key content that contains the session key
    /// to create the `InboundGroupSession`.
    pub(crate) fn from_forwarded_key(
        sender_key: &str,
        content: &mut ForwardedRoomKeyToDeviceEventContent,
    ) -> Result<Self, OlmGroupSessionError> {
        let key = Zeroizing::from(mem::take(&mut content.session_key));

        let session = OlmInboundGroupSession::import(&key)?;
        let first_known_index = session.first_known_index();
        let mut forwarding_chains = content.forwarding_curve25519_key_chain.clone();
        forwarding_chains.push(sender_key.to_owned());

        let mut sender_claimed_key = BTreeMap::new();
        sender_claimed_key.insert(
            DeviceKeyAlgorithm::Ed25519,
            content.sender_claimed_ed25519_key.to_owned(),
        );

        Ok(InboundGroupSession {
            inner: Arc::new(Mutex::new(session)),
            session_id: content.session_id.as_str().into(),
            sender_key: content.sender_key.as_str().into(),
            first_known_index,
<<<<<<< HEAD
            signing_keys: sender_claimed_key.into(),
            room_id: content.room_id.clone().into(),
            forwarding_chains: forwarding_chains.into(),
            imported: true.into(),
=======
            history_visibility: None.into(),
            signing_key: Arc::new(sender_claimed_key),
            room_id: Arc::new(content.room_id.clone()),
            forwarding_chains: Arc::new(Mutex::new(Some(forwarding_chains))),
            imported: Arc::new(true),
>>>>>>> cb91aa76
        })
    }

    /// Store the group session as a base64 encoded string.
    ///
    /// # Arguments
    ///
    /// * `pickle_mode` - The mode that was used to pickle the group session,
    /// either an unencrypted mode or an encrypted using passphrase.
    pub async fn pickle(&self, pickle_mode: PicklingMode) -> PickledInboundGroupSession {
        let pickle = self.inner.lock().await.pickle(pickle_mode);

        PickledInboundGroupSession {
            pickle: InboundGroupSessionPickle::from(pickle),
            sender_key: self.sender_key.to_string(),
            signing_key: (&*self.signing_keys).clone(),
            room_id: (&*self.room_id).clone(),
            forwarding_chains: self.forwarding_chains.to_vec(),
            imported: *self.imported,
            history_visibility: self.history_visibility.as_ref().clone(),
        }
    }

    /// Export this session at the first known message index.
    ///
    /// If only a limited part of this session should be exported use
    /// [`export_at_index()`](#method.export_at_index).
    pub async fn export(&self) -> ExportedRoomKey {
        self.export_at_index(self.first_known_index()).await
    }

    /// Get the sender key that this session was received from.
    pub fn sender_key(&self) -> &str {
        &self.sender_key
    }

    /// Get the map of signing keys this session was received from.
    pub fn signing_keys(&self) -> &BTreeMap<DeviceKeyAlgorithm, String> {
        &self.signing_keys
    }

    /// Get the list of ed25519 keys that this session was forwarded through.
    ///
    /// Each ed25519 key represents a single device. If device A forwards the
    /// session to device B and device B to C this list will contain the ed25519
    /// keys of A and B.
    pub fn forwading_key_chain(&self) -> &[String] {
        &self.forwarding_chains
    }

    /// Export this session at the given message index.
    pub async fn export_at_index(&self, message_index: u32) -> ExportedRoomKey {
        let message_index = std::cmp::max(self.first_known_index(), message_index);

        let session_key = ExportedGroupSessionKey(
            self.inner
                .lock()
                .await
                .export(message_index)
                .expect("Can't export session"),
        );

        ExportedRoomKey {
            algorithm: EventEncryptionAlgorithm::MegolmV1AesSha2,
            room_id: (&*self.room_id).clone(),
            sender_key: (&*self.sender_key).to_owned(),
            session_id: self.session_id().to_owned(),
            forwarding_curve25519_key_chain: self.forwarding_chains.to_vec(),
            sender_claimed_keys: (&*self.signing_keys).clone(),
            session_key,
        }
    }

    /// Restore a Session from a previously pickled string.
    ///
    /// Returns the restored group session or a `OlmGroupSessionError` if there
    /// was an error.
    ///
    /// # Arguments
    ///
    /// * `pickle` - The pickled version of the `InboundGroupSession`.
    ///
    /// * `pickle_mode` - The mode that was used to pickle the session, either
    /// an unencrypted mode or an encrypted using passphrase.
    pub fn from_pickle(
        pickle: PickledInboundGroupSession,
        pickle_mode: PicklingMode,
    ) -> Result<Self, OlmGroupSessionError> {
        let session = OlmInboundGroupSession::unpickle(pickle.pickle.0, pickle_mode)?;
        let first_known_index = session.first_known_index();
        let session_id = session.session_id();

        Ok(InboundGroupSession {
            inner: Arc::new(Mutex::new(session)),
            session_id: session_id.into(),
            sender_key: pickle.sender_key.into(),
            history_visibility: pickle.history_visibility.into(),
            first_known_index,
            signing_keys: pickle.signing_key.into(),
            room_id: pickle.room_id.into(),
            forwarding_chains: pickle.forwarding_chains.into(),
            imported: pickle.imported.into(),
        })
    }

    /// The room where this session is used in.
    pub fn room_id(&self) -> &RoomId {
        &self.room_id
    }

    /// Returns the unique identifier for this session.
    pub fn session_id(&self) -> &str {
        &self.session_id
    }

    /// Get the first message index we know how to decrypt.
    pub fn first_known_index(&self) -> u32 {
        self.first_known_index
    }

    /// Decrypt the given ciphertext.
    ///
    /// Returns the decrypted plaintext or an `OlmGroupSessionError` if
    /// decryption failed.
    ///
    /// # Arguments
    ///
    /// * `message` - The message that should be decrypted.
    pub(crate) async fn decrypt_helper(
        &self,
        message: String,
    ) -> Result<(String, u32), OlmGroupSessionError> {
        self.inner.lock().await.decrypt(message)
    }

    /// Decrypt an event from a room timeline.
    ///
    /// # Arguments
    ///
    /// * `event` - The event that should be decrypted.
    pub(crate) async fn decrypt(
        &self,
        event: &SyncMessageEvent<EncryptedEventContent>,
    ) -> MegolmResult<(Raw<AnySyncMessageEvent>, u32)> {
        let content = match &event.content {
            EncryptedEventContent::MegolmV1AesSha2(c) => c,
            _ => return Err(EventError::UnsupportedAlgorithm.into()),
        };

        let (plaintext, message_index) = self.decrypt_helper(content.ciphertext.clone()).await?;

        let mut decrypted_value = serde_json::from_str::<Value>(&plaintext)?;
        let decrypted_object = decrypted_value
            .as_object_mut()
            .ok_or(EventError::NotAnObject)?;

        // TODO better number conversion here.
        let server_ts = event
            .origin_server_ts
            .duration_since(std::time::SystemTime::UNIX_EPOCH)
            .unwrap_or_default()
            .as_millis();
        let server_ts: i64 = server_ts.try_into().unwrap_or_default();

        decrypted_object.insert("sender".to_owned(), event.sender.to_string().into());
        decrypted_object.insert("event_id".to_owned(), event.event_id.to_string().into());
        decrypted_object.insert("origin_server_ts".to_owned(), server_ts.into());

        decrypted_object.insert(
            "unsigned".to_owned(),
            serde_json::to_value(&event.unsigned).unwrap_or_default(),
        );

        if let Some(decrypted_content) = decrypted_object
            .get_mut("content")
            .map(|c| c.as_object_mut())
            .flatten()
        {
            if !decrypted_content.contains_key("m.relates_to") {
                if let Some(relation) = &content.relates_to {
                    decrypted_content.insert(
                        "m.relates_to".to_owned(),
                        serde_json::to_value(relation).unwrap_or_default(),
                    );
                }
            }
        }

        Ok((
            serde_json::from_value::<Raw<AnySyncMessageEvent>>(decrypted_value)?,
            message_index,
        ))
    }
}

#[cfg(not(tarpaulin_include))]
impl fmt::Debug for InboundGroupSession {
    fn fmt(&self, f: &mut fmt::Formatter<'_>) -> fmt::Result {
        f.debug_struct("InboundGroupSession")
            .field("session_id", &self.session_id())
            .finish()
    }
}

impl PartialEq for InboundGroupSession {
    fn eq(&self, other: &Self) -> bool {
        self.session_id() == other.session_id()
    }
}

/// A pickled version of an `InboundGroupSession`.
///
/// Holds all the information that needs to be stored in a database to restore
/// an InboundGroupSession.
#[derive(Debug, Clone, Serialize, Deserialize)]
pub struct PickledInboundGroupSession {
    /// The pickle string holding the InboundGroupSession.
    pub pickle: InboundGroupSessionPickle,
    /// The public curve25519 key of the account that sent us the session
    pub sender_key: String,
    /// The public ed25519 key of the account that sent us the session.
    pub signing_key: BTreeMap<DeviceKeyAlgorithm, String>,
    /// The id of the room that the session is used in.
    pub room_id: RoomId,
    /// The list of claimed ed25519 that forwarded us this key. Will be None if
    /// we dirrectly received this session.
    #[serde(default)]
    pub forwarding_chains: Vec<String>,
    /// Flag remembering if the session was dirrectly sent to us by the sender
    /// or if it was imported.
    pub imported: bool,
    /// History visibility of the room when the session was created.
    pub history_visibility: Option<HistoryVisibility>,
}

/// The typed representation of a base64 encoded string of the GroupSession pickle.
#[derive(Debug, Clone, Serialize, Deserialize)]
pub struct InboundGroupSessionPickle(String);

impl From<String> for InboundGroupSessionPickle {
    fn from(pickle_string: String) -> Self {
        InboundGroupSessionPickle(pickle_string)
    }
}

impl InboundGroupSessionPickle {
    /// Get the string representation of the pickle.
    pub fn as_str(&self) -> &str {
        &self.0
    }
}

impl TryFrom<ExportedRoomKey> for InboundGroupSession {
    type Error = OlmGroupSessionError;

    fn try_from(key: ExportedRoomKey) -> Result<Self, Self::Error> {
        let session = OlmInboundGroupSession::import(&key.session_key.0)?;
        let first_known_index = session.first_known_index();

        Ok(InboundGroupSession {
            inner: Arc::new(Mutex::new(session)),
            session_id: key.session_id.into(),
            sender_key: key.sender_key.into(),
            history_visibility: None.into(),
            first_known_index,
            signing_keys: key.sender_claimed_keys.into(),
            room_id: key.room_id.into(),
            forwarding_chains: key.forwarding_curve25519_key_chain.into(),
            imported: true.into(),
        })
    }
}<|MERGE_RESOLUTION|>--- conflicted
+++ resolved
@@ -36,12 +36,8 @@
     deserialized_responses::events::SyncMessageEvent,
     events::{
         forwarded_room_key::ForwardedRoomKeyToDeviceEventContent,
-<<<<<<< HEAD
-        room::encrypted::EncryptedEventContent, AnySyncMessageEvent,
-=======
         room::{encrypted::EncryptedEventContent, history_visibility::HistoryVisibility},
-        AnySyncRoomEvent, SyncMessageEvent,
->>>>>>> cb91aa76
+        AnySyncMessageEvent,
     },
     identifiers::{DeviceKeyAlgorithm, EventEncryptionAlgorithm, RoomId},
     locks::Mutex,
@@ -161,18 +157,11 @@
             session_id: content.session_id.as_str().into(),
             sender_key: content.sender_key.as_str().into(),
             first_known_index,
-<<<<<<< HEAD
+            history_visibility: None.into(),
             signing_keys: sender_claimed_key.into(),
             room_id: content.room_id.clone().into(),
             forwarding_chains: forwarding_chains.into(),
-            imported: true.into(),
-=======
-            history_visibility: None.into(),
-            signing_key: Arc::new(sender_claimed_key),
-            room_id: Arc::new(content.room_id.clone()),
-            forwarding_chains: Arc::new(Mutex::new(Some(forwarding_chains))),
             imported: Arc::new(true),
->>>>>>> cb91aa76
         })
     }
 
