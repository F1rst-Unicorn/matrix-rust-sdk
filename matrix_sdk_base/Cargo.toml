[package]
authors = ["Damir Jelić <poljar@termina.org.uk>"]
description = "The base component to build a Matrix client library."
edition = "2018"
homepage = "https://github.com/matrix-org/matrix-rust-sdk"
keywords = ["matrix", "chat", "messaging", "ruma", "nio"]
license = "Apache-2.0"
name = "matrix-sdk-base"
readme = "README.md"
repository = "https://github.com/matrix-org/matrix-rust-sdk"
version = "0.1.0"

[package.metadata.docs.rs]
features = ["docs"]
rustdoc-args = ["--cfg", "feature=\"docs\""]

[features]
default = []
messages = []
encryption = ["matrix-sdk-crypto"]
sqlite_cryptostore = ["matrix-sdk-crypto/sqlite_cryptostore"]
unstable-synapse-quirks = ["matrix-sdk-common/unstable-synapse-quirks"]

docs = ["encryption", "sqlite_cryptostore", "messages"]

[dependencies]
<<<<<<< HEAD
async-trait = "0.1.41"
serde = { version = "1.0.117", features = ["rc"]}
dashmap= "*"
serde_json = "1.0.59"
zeroize = "1.1.1"
tracing = "0.1.21"
=======
serde = "1.0.118"
serde_json = "1.0.61"
zeroize = "1.2.0"
tracing = "0.1.22"
>>>>>>> 60950044

matrix-sdk-common = { version = "0.1.0", path = "../matrix_sdk_common" }
matrix-sdk-crypto = { version = "0.1.0", path = "../matrix_sdk_crypto", optional = true }

# Misc dependencies
<<<<<<< HEAD
thiserror = "1.0.21"
sled = "0.34.4"
futures = "0.3.6"
=======
thiserror = "1.0.23"
>>>>>>> 60950044

[target.'cfg(not(target_arch = "wasm32"))'.dependencies.tokio]
version = "0.2.24"
default-features = false
features = ["sync", "fs"]

[dev-dependencies]
<<<<<<< HEAD
=======
futures = "0.3.8"
>>>>>>> 60950044
matrix-sdk-test = { version = "0.1.0", path = "../matrix_sdk_test" }
http = "0.2.2"
tracing-subscriber = "0.2.15"
tempfile = "3.1.0"
<<<<<<< HEAD
mockito = "0.27.0"
rustyline = "7.0.0"
rustyline-derive = "0.4.0"
atty = "0.2"
clap = "2.33.3"
syntect = "4.4.0"
=======
mockito = "0.28.0"
>>>>>>> 60950044

[target.'cfg(not(target_arch = "wasm32"))'.dev-dependencies]
tokio = { version = "0.2.24", default-features = false, features = ["rt-threaded", "macros"] }

[target.'cfg(target_arch = "wasm32")'.dev-dependencies]
wasm-bindgen-test = "0.3.19"<|MERGE_RESOLUTION|>--- conflicted
+++ resolved
@@ -24,31 +24,19 @@
 docs = ["encryption", "sqlite_cryptostore", "messages"]
 
 [dependencies]
-<<<<<<< HEAD
-async-trait = "0.1.41"
-serde = { version = "1.0.117", features = ["rc"]}
-dashmap= "*"
-serde_json = "1.0.59"
-zeroize = "1.1.1"
-tracing = "0.1.21"
-=======
-serde = "1.0.118"
+dashmap= "4.0.1"
+serde = { version = "1.0.118", features = ["rc"]}
 serde_json = "1.0.61"
 zeroize = "1.2.0"
 tracing = "0.1.22"
->>>>>>> 60950044
 
 matrix-sdk-common = { version = "0.1.0", path = "../matrix_sdk_common" }
 matrix-sdk-crypto = { version = "0.1.0", path = "../matrix_sdk_crypto", optional = true }
 
 # Misc dependencies
-<<<<<<< HEAD
-thiserror = "1.0.21"
-sled = "0.34.4"
-futures = "0.3.6"
-=======
 thiserror = "1.0.23"
->>>>>>> 60950044
+sled = "0.34.6"
+futures = "0.3.8"
 
 [target.'cfg(not(target_arch = "wasm32"))'.dependencies.tokio]
 version = "0.2.24"
@@ -56,24 +44,16 @@
 features = ["sync", "fs"]
 
 [dev-dependencies]
-<<<<<<< HEAD
-=======
-futures = "0.3.8"
->>>>>>> 60950044
 matrix-sdk-test = { version = "0.1.0", path = "../matrix_sdk_test" }
 http = "0.2.2"
 tracing-subscriber = "0.2.15"
 tempfile = "3.1.0"
-<<<<<<< HEAD
-mockito = "0.27.0"
+mockito = "0.28.0"
 rustyline = "7.0.0"
 rustyline-derive = "0.4.0"
 atty = "0.2"
 clap = "2.33.3"
 syntect = "4.4.0"
-=======
-mockito = "0.28.0"
->>>>>>> 60950044
 
 [target.'cfg(not(target_arch = "wasm32"))'.dev-dependencies]
 tokio = { version = "0.2.24", default-features = false, features = ["rt-threaded", "macros"] }
