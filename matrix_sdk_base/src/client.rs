--- conflicted
+++ resolved
@@ -31,18 +31,12 @@
     },
     events::{
         presence::PresenceEvent,
-<<<<<<< HEAD
-        room::member::{MemberEventContent, MembershipState},
-        AnyBasicEvent, AnyStrippedStateEvent, AnySyncRoomEvent as RumaAnySyncRoomEvent,
-        AnySyncStateEvent, AnyToDeviceEvent, EventContent, StateEvent,
-=======
         room::{
             history_visibility::HistoryVisibility,
             member::{MemberEventContent, MembershipState},
         },
-        AnyBasicEvent, AnyStrippedStateEvent, AnySyncRoomEvent, AnySyncStateEvent,
-        AnyToDeviceEvent, EventContent, StateEvent,
->>>>>>> cb91aa76
+        AnyBasicEvent, AnyStrippedStateEvent, AnySyncRoomEvent as RumaAnySyncRoomEvent,
+        AnySyncStateEvent, AnyToDeviceEvent, EventContent, StateEvent,
     },
     identifiers::{RoomId, UserId},
     instant::Instant,
